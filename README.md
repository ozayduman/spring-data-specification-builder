--- conflicted
+++ resolved
@@ -195,8 +195,4 @@
 #### HOW TO CONTRIBUTE
 [Fork](https://help.github.com/articles/fork-a-repo), and send a [pull request](https://help.github.com/articles/using-pull-requests) and keep your fork in [sync](https://help.github.com/articles/syncing-a-fork/) with the upstream repository.
 #### LICENSE
-Specification Builder is open source and can be found on GitHub. It is distributed under the Apache 2.0 License.
-<<<<<<< HEAD
-=======
-#### [SAMPLE PROJECT](SAMPLE.md)
->>>>>>> 3f760aca
+Specification Builder is open source and can be found on GitHub. It is distributed under the Apache 2.0 License.